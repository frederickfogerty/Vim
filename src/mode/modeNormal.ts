--- conflicted
+++ resolved
@@ -1,78 +1,72 @@
-"use strict";
-
-import * as _ from 'lodash';
-import * as vscode from 'vscode';
-
-import {ModeName, Mode} from './mode';
-import {showCmdLine} from './../cmd_line/main';
-import {Motion} from './../motion/motion';
-import {DeleteAction} from './../action/deleteAction';
-
-export class NormalMode extends Mode {
-    private keyHandler : { [key : string] : (motion : Motion) => Promise<{}>; } = {
-        ":" : async () => { return showCmdLine(""); },
-        "u" : async () => { return vscode.commands.executeCommand("undo"); },
-        "ctrl+r" : async () => { return vscode.commands.executeCommand("redo"); },
-        "h" : async (c) => { return c.left().move(); },
-        "j" : async (c) => { return c.down().move(); },
-        "k" : async (c) => { return c.up().move(); },
-        "l" : async (c) => { return c.right().move(); },
-        "$" : async (c) => { return c.lineEnd().move(); },
-        "0" : async (c) => { return c.lineBegin().move(); },
-        "^" : async () => { return vscode.commands.executeCommand("cursorHome"); },
-        "gg" : async (c) => { return c.firstLineNonBlankChar().move(); },
-        "G" : async (c) => { return c.lastLineNonBlankChar().move(); },
-        "w" : async (c) => { return c.wordRight().move(); },
-        "e" : async (c) => { return c.goToEndOfCurrentWord().move(); },
-        "b" : async (c) => { return c.wordLeft().move(); },
-        "}" : async (c) => { return c.goToEndOfCurrentParagraph().move(); },
-        "{" : async (c) => { return c.goToBeginningOfCurrentParagraph().move(); },
-        ">>" : async () => { return vscode.commands.executeCommand("editor.action.indentLines"); },
-        "<<" : async () => { return vscode.commands.executeCommand("editor.action.outdentLines"); },
-        "dd" : async () => { return vscode.commands.executeCommand("editor.action.deleteLines"); },
-        "dw" : async () => { return vscode.commands.executeCommand("deleteWordRight"); },
-        "db" : async () => { return vscode.commands.executeCommand("deleteWordLeft"); },
-        "x" : async (m) => { return DeleteAction.Character(m); },
-        "esc": async () => { return vscode.commands.executeCommand("workbench.action.closeMessages"); }
-    };
-
-    constructor(motion : Motion) {
-        super(ModeName.Normal, motion);
-    }
-
-    shouldBeActivated(key : string, currentMode : ModeName) : boolean {
-        return (key === 'esc' || key === 'ctrl+[' || key === "ctrl+c");
-    }
-
-    async handleActivation(key : string): Promise<{}> {
-        this.motion.left().move();
-
-        return this.motion;
-    }
-
-    async handleKeyEvent(key : string): Promise<{}>  {
-        this.keyHistory.push(key);
-
-        let keyHandled = false;
-        let keysPressed : string;
-
-<<<<<<< HEAD
-            if (keyHandled) {
-                this.keyHistory = [];
-                return resolve(this.keyHandler[keysPressed](this.Motion));
-=======
-        for (let window = this.keyHistory.length; window > 0; window--) {
-            keysPressed = _.takeRight(this.keyHistory, window).join('');
-            if (this.keyHandler[keysPressed] !== undefined) {
-                keyHandled = true;
-                break;
->>>>>>> f5a6625c
-            }
-        }
-
-        if (keyHandled) {
-            this.keyHistory = [];
-            return this.keyHandler[keysPressed](this.motion);
-        }
-    }
-}
+"use strict";
+
+import * as _ from 'lodash';
+import * as vscode from 'vscode';
+
+import {ModeName, Mode} from './mode';
+import {showCmdLine} from './../cmd_line/main';
+import {Motion} from './../motion/motion';
+import {DeleteAction} from './../action/deleteAction';
+
+export class NormalMode extends Mode {
+    private keyHandler : { [key : string] : (motion : Motion) => Promise<{}>; } = {
+        ":" : async () => { return showCmdLine(""); },
+        "u" : async () => { return vscode.commands.executeCommand("undo"); },
+        "ctrl+r" : async () => { return vscode.commands.executeCommand("redo"); },
+        "h" : async (c) => { return c.left().move(); },
+        "j" : async (c) => { return c.down().move(); },
+        "k" : async (c) => { return c.up().move(); },
+        "l" : async (c) => { return c.right().move(); },
+        "$" : async (c) => { return c.lineEnd().move(); },
+        "0" : async (c) => { return c.lineBegin().move(); },
+        "^" : async () => { return vscode.commands.executeCommand("cursorHome"); },
+        "gg" : async (c) => { return c.firstLineNonBlankChar().move(); },
+        "G" : async (c) => { return c.lastLineNonBlankChar().move(); },
+        "w" : async (c) => { return c.wordRight().move(); },
+        "e" : async (c) => { return c.goToEndOfCurrentWord().move(); },
+        "b" : async (c) => { return c.wordLeft().move(); },
+        "}" : async (c) => { return c.goToEndOfCurrentParagraph().move(); },
+        "{" : async (c) => { return c.goToBeginningOfCurrentParagraph().move(); },
+        ">>" : async () => { return vscode.commands.executeCommand("editor.action.indentLines"); },
+        "<<" : async () => { return vscode.commands.executeCommand("editor.action.outdentLines"); },
+        "dd" : async () => { return vscode.commands.executeCommand("editor.action.deleteLines"); },
+        "dw" : async () => { return vscode.commands.executeCommand("deleteWordRight"); },
+        "db" : async () => { return vscode.commands.executeCommand("deleteWordLeft"); },
+        "x" : async (m) => { return DeleteAction.Character(m); },
+        "esc": async () => { return vscode.commands.executeCommand("workbench.action.closeMessages"); }
+    };
+
+    constructor(motion : Motion) {
+        super(ModeName.Normal, motion);
+    }
+
+    shouldBeActivated(key : string, currentMode : ModeName) : boolean {
+        return (key === 'esc' || key === 'ctrl+[' || key === "ctrl+c");
+    }
+
+    async handleActivation(key : string): Promise<{}> {
+        this.motion.left().move();
+
+        return this.motion;
+    }
+
+    async handleKeyEvent(key : string): Promise<{}>  {
+        this.keyHistory.push(key);
+
+        let keyHandled = false;
+        let keysPressed : string;
+
+        for (let window = this.keyHistory.length; window > 0; window--) {
+            keysPressed = _.takeRight(this.keyHistory, window).join('');
+            if (this.keyHandler[keysPressed] !== undefined) {
+                keyHandled = true;
+                break;
+            }
+        }
+
+        if (keyHandled) {
+            this.keyHistory = [];
+            return this.keyHandler[keysPressed](this.motion);
+        }
+    }
+}